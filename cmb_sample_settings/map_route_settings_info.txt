# Settings for map route based movement in a triangle.

Scenario.name = MapRouteMovement
Scenario.endTime = 6000
Scenario.updateInterval = 0.1
Scenario.simulateConnections = false
<<<<<<< HEAD
MovementModel.worldSize = 450,450
=======
MovementModel.worldSize = 600,600
>>>>>>> 640065db
Events.nrof = 0

# Communication Interface
myInterface.type = SimpleBroadcastInterface
myInterface.transmitRange = 0
myInterface.transmitSpeed = 0

# Groups
Scenario.nrofHostGroups = 3
# Common settings for all groups
Group.movementModel = ShortestPathMapBasedMovement
Group.router = EpidemicRouter
Group.bufferSize = 5M
Group.waitTime = 0, 120
# All nodes have the bluetooth interface
# Walking speeds
Group.speed = 0.5, 1.5
Group.nrofInterfaces = 1
Group.interface1 = myInterface
<<<<<<< HEAD
Group1.groupID = FM
=======

Group.msgTtl = 300
Group1.groupID = x
>>>>>>> 640065db
Group1.okMaps = 1,2,3,4,5,6,7,8,9,10,11,12,13,14,15,16,17
Group1.nrofHosts = 10
Group1.waitTime = 0, 120

# Groups
# Common settings for all groups
Group2.movementModel = [MapRouteMovement; RandomDirection; ModifiedRandomDirection]
Group.routeFile = data/cluster/HS1.wkt
Group.routeType = 1
Group2.router = EpidemicRouter
Group2.bufferSize = 5M
Group2.waitTime = 0, 120
# All nodes have the bluetooth interface
# Walking speeds
Group2.speed = 0.5, 1.5
Group2.nrofInterfaces = 1
Group2.interface1 = myInterface
Group2.groupID = S
Group2.okMaps = 1,2,3,4,5,6,7,8,9,10,11,12,13,14,15,16,17
Group2.nrofHosts = 10
# Groups
                     # Common settings for all groups
                     Group3.movementModel = TimeVariantRwp
                     Group3.router = EpidemicRouter
                     Group3.bufferSize = 5M
                     Group3.waitTime = 0, 120
                     # All nodes have the bluetooth interface
                     # Walking speeds
                     Group3.speed = 0.5, 1.5
                     Group3.nrofInterfaces = 1
                     Group3.interface1 = myInterface
                     Group3.groupID = Z
                     Group3.okMaps = 1,2,3,4,5,6,7,8,9,10,11,12,13
                     Group3.nrofHosts = 10


## Map based movement -movement model specific settings
MapBasedMovement.nrofMapFiles = 17
MapBasedMovement.mapFile1 = data/cluster/Aula.wkt
MapBasedMovement.mapFile2 = data/cluster/Sektion13.wkt
MapBasedMovement.mapFile3 = data/cluster/Sektion12.wkt
MapBasedMovement.mapFile4 = data/cluster/Sektion11.wkt
MapBasedMovement.mapFile5 = data/cluster/Sektion10.wkt
MapBasedMovement.mapFile6 = data/cluster/Sektion9.wkt
MapBasedMovement.mapFile7 = data/cluster/Sektion8.wkt
MapBasedMovement.mapFile8 = data/cluster/Sektion7.wkt
MapBasedMovement.mapFile9 = data/cluster/Sektion6.wkt
MapBasedMovement.mapFile10 = data/cluster/Sektion5.wkt
MapBasedMovement.mapFile11 = data/cluster/Sektion4.wkt
MapBasedMovement.mapFile12 = data/cluster/HS1.wkt
MapBasedMovement.mapFile13 = data/cluster/Bibliothek.wkt
<<<<<<< HEAD
MapBasedMovement.mapFile14 = data/cluster/Umlauf.wkt
MapBasedMovement.mapFile15 = data/cluster/ZugangParkplatz.wkt
MapBasedMovement.mapFile16 = data/cluster/ZugangKiesparkplatz.wkt
MapBasedMovement.mapFile17 = data/cluster/ZugangUBahn.wkt



=======
MapBasedMovement.mapFile14 = data/cluster/ZugangKiesparkplatz.wkt
MapBasedMovement.mapFile15 = data/cluster/ZugangParkplatz.wkt
MapBasedMovement.mapFile16 = data/cluster/ZugangUBahn.wkt
MapBasedMovement.mapFile17 = data/cluster/Umlauf.wkt
>>>>>>> 640065db


# Reports
Report.nrofReports = 1
Report.report1 = FlightLengthReport

Report.reportDir = reports<|MERGE_RESOLUTION|>--- conflicted
+++ resolved
@@ -4,11 +4,7 @@
 Scenario.endTime = 6000
 Scenario.updateInterval = 0.1
 Scenario.simulateConnections = false
-<<<<<<< HEAD
-MovementModel.worldSize = 450,450
-=======
 MovementModel.worldSize = 600,600
->>>>>>> 640065db
 Events.nrof = 0
 
 # Communication Interface
@@ -17,7 +13,10 @@
 myInterface.transmitSpeed = 0
 
 # Groups
-Scenario.nrofHostGroups = 3
+Scenario.nrofHostGroups = 1
+
+# Groups
+Scenario.nrofHostGroups = 1
 # Common settings for all groups
 Group.movementModel = ShortestPathMapBasedMovement
 Group.router = EpidemicRouter
@@ -26,49 +25,14 @@
 # All nodes have the bluetooth interface
 # Walking speeds
 Group.speed = 0.5, 1.5
+# Message TTL of 300 minutes (5 hours)
 Group.nrofInterfaces = 1
 Group.interface1 = myInterface
-<<<<<<< HEAD
-Group1.groupID = FM
-=======
 
 Group.msgTtl = 300
 Group1.groupID = x
->>>>>>> 640065db
 Group1.okMaps = 1,2,3,4,5,6,7,8,9,10,11,12,13,14,15,16,17
 Group1.nrofHosts = 10
-Group1.waitTime = 0, 120
-
-# Groups
-# Common settings for all groups
-Group2.movementModel = [MapRouteMovement; RandomDirection; ModifiedRandomDirection]
-Group.routeFile = data/cluster/HS1.wkt
-Group.routeType = 1
-Group2.router = EpidemicRouter
-Group2.bufferSize = 5M
-Group2.waitTime = 0, 120
-# All nodes have the bluetooth interface
-# Walking speeds
-Group2.speed = 0.5, 1.5
-Group2.nrofInterfaces = 1
-Group2.interface1 = myInterface
-Group2.groupID = S
-Group2.okMaps = 1,2,3,4,5,6,7,8,9,10,11,12,13,14,15,16,17
-Group2.nrofHosts = 10
-# Groups
-                     # Common settings for all groups
-                     Group3.movementModel = TimeVariantRwp
-                     Group3.router = EpidemicRouter
-                     Group3.bufferSize = 5M
-                     Group3.waitTime = 0, 120
-                     # All nodes have the bluetooth interface
-                     # Walking speeds
-                     Group3.speed = 0.5, 1.5
-                     Group3.nrofInterfaces = 1
-                     Group3.interface1 = myInterface
-                     Group3.groupID = Z
-                     Group3.okMaps = 1,2,3,4,5,6,7,8,9,10,11,12,13
-                     Group3.nrofHosts = 10
 
 
 ## Map based movement -movement model specific settings
@@ -86,20 +50,10 @@
 MapBasedMovement.mapFile11 = data/cluster/Sektion4.wkt
 MapBasedMovement.mapFile12 = data/cluster/HS1.wkt
 MapBasedMovement.mapFile13 = data/cluster/Bibliothek.wkt
-<<<<<<< HEAD
-MapBasedMovement.mapFile14 = data/cluster/Umlauf.wkt
-MapBasedMovement.mapFile15 = data/cluster/ZugangParkplatz.wkt
-MapBasedMovement.mapFile16 = data/cluster/ZugangKiesparkplatz.wkt
-MapBasedMovement.mapFile17 = data/cluster/ZugangUBahn.wkt
-
-
-
-=======
 MapBasedMovement.mapFile14 = data/cluster/ZugangKiesparkplatz.wkt
 MapBasedMovement.mapFile15 = data/cluster/ZugangParkplatz.wkt
 MapBasedMovement.mapFile16 = data/cluster/ZugangUBahn.wkt
 MapBasedMovement.mapFile17 = data/cluster/Umlauf.wkt
->>>>>>> 640065db
 
 
 # Reports
